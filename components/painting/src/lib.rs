mod components;
mod render;

pub use components::*;

use layout::layout_box::LayoutBox;
use render::render_layout_box;
use serde::{Serialize, Deserialize};

#[derive(Debug, Serialize, Deserialize)]
pub enum DisplayCommand {
    DrawRect(Rect, Paint),
}

pub type DisplayList = Vec<DisplayCommand>;

pub trait Painter<Canvas> {
    fn clear(&mut self, canvas: &mut Canvas);
    fn paint_rect(&mut self, rect: &Rect, paint: &Paint, canvas: &mut Canvas);
}

<<<<<<< HEAD
pub fn paint<P, C>(display_list: &DisplayList, painter: &mut P, canvas: &mut C)
    where P: Painter<C>
=======
pub fn paint<P, C>(root: &LayoutBox, painter: &mut P, canvas: &mut C)
where
    P: Painter<C>,
>>>>>>> 17989c36
{
    painter.clear(canvas);

    for command in display_list {
        execute_display_command(command, painter, canvas);
    }
}

pub fn build_display_list(root: &LayoutBox) -> DisplayList {
    let mut display_list = Vec::new();

    render_layout_box(root, &mut display_list);

    display_list
}

<<<<<<< HEAD
fn execute_display_command<P, C>(
    command: &DisplayCommand,
    painter: &mut P,
    canvas: &mut C
)
    where P: Painter<C>
=======
fn execute_display_command<P, C>(command: DisplayCommand, painter: &mut P, canvas: &mut C)
where
    P: Painter<C>,
>>>>>>> 17989c36
{
    match command {
        DisplayCommand::DrawRect(rect, paint) => painter.paint_rect(rect, paint, canvas),
    }
}<|MERGE_RESOLUTION|>--- conflicted
+++ resolved
@@ -19,14 +19,8 @@
     fn paint_rect(&mut self, rect: &Rect, paint: &Paint, canvas: &mut Canvas);
 }
 
-<<<<<<< HEAD
 pub fn paint<P, C>(display_list: &DisplayList, painter: &mut P, canvas: &mut C)
     where P: Painter<C>
-=======
-pub fn paint<P, C>(root: &LayoutBox, painter: &mut P, canvas: &mut C)
-where
-    P: Painter<C>,
->>>>>>> 17989c36
 {
     painter.clear(canvas);
 
@@ -43,18 +37,12 @@
     display_list
 }
 
-<<<<<<< HEAD
 fn execute_display_command<P, C>(
     command: &DisplayCommand,
     painter: &mut P,
     canvas: &mut C
 )
     where P: Painter<C>
-=======
-fn execute_display_command<P, C>(command: DisplayCommand, painter: &mut P, canvas: &mut C)
-where
-    P: Painter<C>,
->>>>>>> 17989c36
 {
     match command {
         DisplayCommand::DrawRect(rect, paint) => painter.paint_rect(rect, paint, canvas),
