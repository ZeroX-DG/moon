use super::box_model::{BoxComponent, Edge, Rect};
use super::layout_box::LayoutBox;
use style::value_processing::{Property, Value};
use style::values::display::{Display, InnerDisplayType};

use super::flow::block::BlockFormattingContext;
use super::flow::inline::InlineFormattingContext;

#[derive(Debug)]
pub struct BaseFormattingContext {
    pub offset_x: f32,
    pub offset_y: f32,
    pub width: f32,
    pub height: f32,
}

pub trait FormattingContext {
    fn layout(&mut self, boxes: Vec<&mut LayoutBox>, containing_block: &Rect) {
        for layout_box in boxes {
            self.calculate_width(layout_box);
            calculate_position(self.base(), layout_box, containing_block);
            layout_children(layout_box);
            apply_explicit_sizes(layout_box, containing_block);
            self.update_new_data(layout_box);
        }
    }

    fn calculate_width(&mut self, layout_box: &mut LayoutBox);

    fn base(&self) -> &BaseFormattingContext;

    fn update_new_data(&mut self, layout_box: &LayoutBox);
}

fn layout_children(layout_box: &mut LayoutBox) {
    let mut context = get_formatting_context(layout_box);
    let containing_block = &layout_box.dimensions.content;

    context.layout(layout_box.children.iter_mut().collect(), containing_block);

    if layout_box.is_height_auto() {
        layout_box.dimensions.set_height(context.base().height);
    }
}

<<<<<<< HEAD
    fn apply_explicit_sizes(&mut self, layout_box: &mut LayoutBox, containing_block: &Rect) {
        if layout_box.is_inline() && !layout_box.is_inline_block() {
            return;
=======
fn get_formatting_context(layout_box: &LayoutBox) -> Box<dyn FormattingContext> {
    if let Some(node) = &layout_box.render_node {
        let node = node.borrow();
        let display = node.get_style(&Property::Display);
        let inner_display = match display.inner() {
            Value::Display(Display::Full(_, inner)) => inner,
            _ => unreachable!(),
        };

        match inner_display {
            InnerDisplayType::Flow => {
                if layout_box.children_are_inline() {
                    Box::new(InlineFormattingContext::new(&layout_box.dimensions.content))
                } else {
                    Box::new(BlockFormattingContext::new(&layout_box.dimensions.content))
                }
            }
            _ => unimplemented!("Unsupported display type: {:#?}", display),
        }
    } else {
        if layout_box.children_are_inline() {
            return Box::new(InlineFormattingContext::new(&layout_box.dimensions.content));
>>>>>>> bacaa673
        }
        return Box::new(BlockFormattingContext::new(&layout_box.dimensions.content));
    }
}

fn calculate_position(
    base: &BaseFormattingContext,
    layout_box: &mut LayoutBox,
    containing_block: &Rect,
) {
    let render_node = layout_box.render_node.clone();
    let box_model = layout_box.box_model();

    if let Some(render_node) = render_node {
        let render_node = render_node.borrow();

        let margin_top = render_node
            .get_style(&Property::MarginTop)
            .to_px(containing_block.width);
        let margin_bottom = render_node
            .get_style(&Property::MarginBottom)
            .to_px(containing_block.width);

        let border_top = render_node
            .get_style(&Property::BorderTopWidth)
            .to_px(containing_block.width);
        let border_bottom = render_node
            .get_style(&Property::BorderBottomWidth)
            .to_px(containing_block.width);

        let padding_top = render_node
            .get_style(&Property::PaddingTop)
            .to_px(containing_block.width);
        let padding_bottom = render_node
            .get_style(&Property::PaddingBottom)
            .to_px(containing_block.width);

        box_model.set(BoxComponent::Margin, Edge::Top, margin_top);
        box_model.set(BoxComponent::Margin, Edge::Bottom, margin_bottom);

        box_model.set(BoxComponent::Padding, Edge::Top, padding_top);
        box_model.set(BoxComponent::Padding, Edge::Bottom, padding_bottom);

        box_model.set(BoxComponent::Border, Edge::Top, border_top);
        box_model.set(BoxComponent::Border, Edge::Bottom, border_bottom);
    }

    let content_area_x =
        base.offset_x + box_model.margin.left + box_model.border.left + box_model.padding.left;

    let content_area_y =
        base.offset_y + box_model.margin.top + box_model.border.top + box_model.padding.top;

    layout_box
        .box_model()
        .set_position(content_area_x, content_area_y);
}

fn apply_explicit_sizes(layout_box: &mut LayoutBox, containing_block: &Rect) {
    if layout_box.is_inline() {
        return;
    }

    if let Some(render_node) = &layout_box.render_node {
        let computed_width = render_node.borrow().get_style(&Property::Width);
        let computed_height = render_node.borrow().get_style(&Property::Height);

        if !computed_width.is_auto() {
            let used_width = computed_width.to_px(containing_block.width);
            layout_box.box_model().set_width(used_width);
        }

        if !computed_height.is_auto() {
            let used_height = computed_height.to_px(containing_block.height);
            layout_box.box_model().set_height(used_height);
        }
    }
}<|MERGE_RESOLUTION|>--- conflicted
+++ resolved
@@ -43,11 +43,6 @@
     }
 }
 
-<<<<<<< HEAD
-    fn apply_explicit_sizes(&mut self, layout_box: &mut LayoutBox, containing_block: &Rect) {
-        if layout_box.is_inline() && !layout_box.is_inline_block() {
-            return;
-=======
 fn get_formatting_context(layout_box: &LayoutBox) -> Box<dyn FormattingContext> {
     if let Some(node) = &layout_box.render_node {
         let node = node.borrow();
@@ -70,7 +65,6 @@
     } else {
         if layout_box.children_are_inline() {
             return Box::new(InlineFormattingContext::new(&layout_box.dimensions.content));
->>>>>>> bacaa673
         }
         return Box::new(BlockFormattingContext::new(&layout_box.dimensions.content));
     }
