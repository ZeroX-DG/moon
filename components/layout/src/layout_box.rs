--- conflicted
+++ resolved
@@ -6,6 +6,7 @@
 use style::value_processing::{Property, Value};
 use style::values::float::Float;
 use style::values::position::Position;
+use style::values::display::{Display, InnerDisplayType};
 
 /// LayoutBox for the layout tree
 #[derive(Debug, Clone)]
@@ -141,90 +142,4 @@
         }
         return true;
     }
-<<<<<<< HEAD
-
-    pub fn layout(&mut self) {
-        let mut context = self.establish_formatting_context();
-        context.layout(self.children.iter_mut().collect(), &self.dimensions.content);
-
-        if self.is_height_auto() {
-            self.dimensions.set_height(context.base().height);
-        }
-    }
-
-    fn establish_formatting_context(&self) -> Box<dyn FormattingContext> {
-        if let Some(node) = &self.render_node {
-            let node = node.borrow();
-            let display = node.get_style(&Property::Display);
-            let inner_display = match display.inner() {
-                Value::Display(Display::Full(_, inner)) => inner,
-                _ => unreachable!(),
-            };
-
-            match inner_display {
-                InnerDisplayType::Flow => {
-                    if self.children_are_inline() {
-                        Box::new(InlineFormattingContext::new(&self.dimensions.content))
-                    } else {
-                        Box::new(BlockFormattingContext::new(&self.dimensions.content))
-                    }
-                }
-                InnerDisplayType::FlowRoot => {
-                    Box::new(BlockFormattingContext::new(&self.dimensions.content))
-                }
-                _ => unimplemented!("Unsupported display type: {:#?}", display),
-            }
-        } else {
-            if self.children_are_inline() {
-                return Box::new(InlineFormattingContext::new(&self.dimensions.content));
-            }
-            return Box::new(BlockFormattingContext::new(&self.dimensions.content));
-        }
-    }
-}
-
-#[allow(dead_code)]
-pub(crate) enum LayoutDumpSpecificity {
-    Structure,
-    StructureAndDimensions,
-}
-
-fn dump_layout_tree(root: &LayoutBox, level: usize, specificity: &LayoutDumpSpecificity) -> String {
-    let mut result = String::new();
-    let child_nodes = &root.children;
-
-    let dimensions_str = match specificity {
-        LayoutDumpSpecificity::Structure => String::new(),
-        LayoutDumpSpecificity::StructureAndDimensions => format!(
-            "(x: {}| y: {}| w: {}| h: {})",
-            root.dimensions.content.x,
-            root.dimensions.content.y,
-            root.dimensions.content.width,
-            root.dimensions.content.height
-        ),
-    };
-
-    if let Some(node) = &root.render_node {
-        result.push_str(&format!(
-            "{}[{:?}] {:#?} {}\n",
-            "  ".repeat(level),
-            root.box_type,
-            node.borrow().node,
-            dimensions_str
-        ));
-    } else {
-        result.push_str(&format!(
-            "{}[Anonymous {:?}] {}\n",
-            "  ".repeat(level),
-            root.box_type,
-            dimensions_str
-        ));
-    }
-
-    for node in child_nodes {
-        result.push_str(&dump_layout_tree(node, level + 1, specificity));
-    }
-    return result;
-=======
->>>>>>> bacaa673
 }